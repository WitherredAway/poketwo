--- conflicted
+++ resolved
@@ -73,15 +73,8 @@
         embed.set_footer(text=f"The auction has ended.")
 
         auction_channel = auction_guild.get_channel(guild.auction_channel)
-<<<<<<< HEAD
         if auction_channel is not None:
             self.bot.loop.create_task(auction_channel.send(embed=embed))
-=======
-        try:
-            await auction_channel.send(embed=embed)
-        except (discord.Forbidden, discord.HTTPException):
-            pass
->>>>>>> bd410eff
 
         # ok, bid
 
@@ -311,14 +304,7 @@
 
         auction_channel = ctx.guild.get_channel(guild.auction_channel)
         if auction_channel is not None:
-<<<<<<< HEAD
             self.bot.loop.create_task(auction_channel.send(embed=embed))
-=======
-            try:
-                await auction_channel.send(embed=embed)
-            except (discord.Forbidden, discord.HTTPException):
-                pass
->>>>>>> bd410eff
 
         await self.bot.mongo.db.auction.update_one(
             {"_id": auction.id},
@@ -330,13 +316,8 @@
 
     @checks.has_started()
     @commands.max_concurrency(1, per=commands.BucketType.member, wait=True)
-<<<<<<< HEAD
-    @auction.command(aliases=("b",))
-    async def bid(self, ctx: commands.Context, auction_id: int, bid: int):
-=======
     @auction.command()
     async def bid(self, ctx, auction: AuctionConverter, bid: int):
->>>>>>> bd410eff
         """Bid on an auction."""
 
         if ctx.author.id == auction.user_id:
@@ -481,15 +462,9 @@
     @flags.add_flag("--bids", action="store_true")
     @flags.add_flag("--ends", type=converters.to_timedelta)
     @checks.has_started()
-<<<<<<< HEAD
-    @auction.command(aliases=["s"], cls=flags.FlagCommand)
-    async def search(self, ctx: commands.Context, **flags):
-        """Search pokémon from auctions."""
-=======
     @auction.command(aliases=("s",), cls=flags.FlagCommand)
     async def search(self, ctx, **flags):
-        """Search pokémon from the marketplace."""
->>>>>>> bd410eff
+        """Search pokémon from auctions."""
 
         if flags["page"] < 1:
             return await ctx.send("Page must be positive!")

import asyncio
import math
import typing
from datetime import datetime
from operator import itemgetter

from discord.ext import commands, flags
from helpers import checks, constants, converters, pagination
from pymongo import UpdateOne


class Pokemon(commands.Cog):
    """Pokémon-related commands."""

    def __init__(self, bot):
        self.bot = bot

    @commands.command(aliases=("renumber",))
    async def reindex(self, ctx):
        """Re-number all pokémon in your collection."""

        await ctx.send(
            "Reindexing all your pokémon... please don't do anything else during this time."
        )

        num = await self.bot.mongo.fetch_pokemon_count(ctx.author)
        await self.bot.mongo.reset_idx(ctx.author, value=num + 1)
        mons = self.bot.mongo.db.pokemon.find({"owner_id": ctx.author.id}).sort("idx")

        ops = []

        idx = 1
        async for pokemon in mons:
            ops.append(UpdateOne({"_id": pokemon["_id"]}, {"$set": {"idx": idx}}))
            idx += 1

            if len(ops) >= 1000:
                await self.bot.mongo.db.pokemon.bulk_write(ops)
                ops = []

        await self.bot.mongo.db.pokemon.bulk_write(ops)
        await ctx.send("Successfully reindexed all your pokémon!")

<<<<<<< HEAD
    @commands.command(aliases=["nick"])
    async def nickname(
        self,
        ctx: commands.Context,
        pokemon: typing.Optional[converters.Pokemon] = False,
        *,
        nickname: str,
    ):
=======
    @commands.command(aliases=("nick",))
    async def nickname(self, ctx, *, nickname: str):
>>>>>>> bd410eff
        """Change the nickname for your pokémon."""

        if pokemon is False:
            pokemon = await converters.Pokemon().convert(ctx, "")

        if pokemon is None:
            return await ctx.send("Couldn't find that pokémon!")

        if len(nickname) > 100:
            return await ctx.send("That nickname is too long.")

        if nickname == "reset":
            nickname = None

        await self.bot.mongo.update_pokemon(
            pokemon,
            {"$set": {f"nickname": nickname}},
        )

        if nickname is None:
            await ctx.send(
                f"Removed nickname for your level {pokemon.level} {pokemon.species}."
            )
        else:
            await ctx.send(
                f"Changed nickname to `{nickname}` for your level {pokemon.level} {pokemon.species}."
            )

    @commands.command(aliases=("fav", "favourite"), rest_is_raw=True)
    async def favorite(
        self, ctx, args: commands.Greedy[converters.PokemonConverter]
    ):
        """Mark a pokémon as a favorite."""

        if len(args) == 0:
            args.append(await converters.PokemonConverter().convert(ctx, ""))

        messages = []

        async with ctx.typing():
            for pokemon in args:
                if pokemon is None:
                    continue

                await self.bot.mongo.update_pokemon(
                    pokemon,
                    {"$set": {f"favorite": not pokemon.favorite}},
                )

                name = str(pokemon.species)

                if pokemon.nickname is not None:
                    name += f' "{pokemon.nickname}"'

                if pokemon.favorite:
                    messages.append(f"Unfavorited your level {pokemon.level} {name}.")
                else:
                    messages.append(f"Favorited your level {pokemon.level} {name}.")

            longmsg = "\n".join(messages)
            for i in range(0, len(longmsg), 2000):
                await ctx.send(longmsg[i : i + 2000])

    @checks.has_started()
    @commands.command(aliases=("i",), rest_is_raw=True)
    async def info(self, ctx, *, pokemon: converters.PokemonConverter):
        """View a specific pokémon from your collection."""

        num = await self.bot.mongo.fetch_pokemon_count(ctx.author)

        if pokemon is None:
            return await ctx.send("Couldn't find that pokémon!")

        shift = 0

        async def get_page(pidx, clear, dir=0):
            nonlocal shift

            pokemon = await self.bot.mongo.fetch_pokemon(ctx.author, pidx + shift)
            while pokemon is None:
                shift += 1
                pokemon = await self.bot.mongo.fetch_pokemon(ctx.author, pidx + shift)

            embed = self.bot.Embed(color=pokemon.color or 0xF44336)
            embed.title = f"{pokemon:lnf}"

            if pokemon.shiny:
                embed.set_image(url=pokemon.species.shiny_image_url)
            else:
                embed.set_image(url=pokemon.species.image_url)

            embed.set_thumbnail(url=ctx.author.avatar_url)

            info = (
                f"**XP:** {pokemon.xp}/{pokemon.max_xp}",
                f"**Nature:** {pokemon.nature}",
            )

            embed.add_field(name="Details", value="\n".join(info), inline=False)

            stats = (
                f"**HP:** {pokemon.hp} – IV: {pokemon.iv_hp}/31",
                f"**Attack:** {pokemon.atk} – IV: {pokemon.iv_atk}/31",
                f"**Defense:** {pokemon.defn} – IV: {pokemon.iv_defn}/31",
                f"**Sp. Atk:** {pokemon.satk} – IV: {pokemon.iv_satk}/31",
                f"**Sp. Def:** {pokemon.sdef} – IV: {pokemon.iv_sdef}/31",
                f"**Speed:** {pokemon.spd} – IV: {pokemon.iv_spd}/31",
                f"**Total IV:** {pokemon.iv_percentage * 100:.2f}%",
            )

            embed.add_field(name="Stats", value="\n".join(stats), inline=False)

            if pokemon.held_item:
                item = self.bot.data.item_by_number(pokemon.held_item)
                emote = ""
                if item.emote is not None:
                    emote = getattr(self.bot.sprites, item.emote) + " "
                embed.add_field(
                    name="Held Item", value=f"{emote}{item.name}", inline=False
                )

            embed.set_footer(text=f"Displaying pokémon {pokemon.idx}.")

            return embed

        paginator = pagination.Paginator(get_page, num_pages=num)
        await paginator.send(self.bot, ctx, pokemon.idx)

    @checks.has_started()
    @commands.command(aliases=("s",), rest_is_raw=True)
    async def select(
        self, ctx, *, pokemon: converters.PokemonConverter(accept_blank=False)
    ):
        """Select a specific pokémon from your collection."""

        if pokemon is None:
            return await ctx.send("Couldn't find that pokémon!")

        num = await self.bot.mongo.fetch_pokemon_count(ctx.author)

        await self.bot.mongo.update_member(
            ctx.author,
            {"$set": {f"selected_id": pokemon.id}},
        )

        await ctx.send(
            f"You selected your level {pokemon.level} {pokemon.species}. No. {pokemon.idx}."
        )

    @checks.has_started()
    @commands.command(aliases=("or",))
    async def order(self, ctx, *, sort: str = ""):
        """Change how your pokémon are ordered."""

        sort = sort.lower()

        if sort not in ("number", "iv", "level", "pokedex"):
            return await ctx.send(
                "Please specify either `number`, `IV`, `level`, or `pokedex`."
            )

        await self.bot.mongo.update_member(
            ctx.author,
            {"$set": {f"order_by": sort}},
        )

        await ctx.send(f"Now ordering pokemon by `{sort}`.")

    def parse_numerical_flag(self, text):
        if not (1 <= len(text) <= 2):
            return None

        ops = text

        if len(text) == 1 and text[0].isdigit():
            ops = ["=", text[0]]

        elif len(text) == 1 and not text[0][0].isdigit():
            ops = [text[0][0], text[0][1:]]

        if ops[0] not in ("<", "=", ">") or not ops[1].isdigit():
            return None

        return ops

    async def create_filter(self, flags, ctx, order_by=None):
        aggregations = []

        if "mine" in flags and flags["mine"]:
            aggregations.append({"$match": {"user_id": ctx.author.id}})

        if "bids" in flags and flags["bids"]:
            aggregations.append({"$match": {"bidder_id": ctx.author.id}})

        for x in ("mythical", "legendary", "ub", "alolan", "mega"):
            if x in flags and flags[x]:
                aggregations.append(
                    {
                        "$match": {
                            "pokemon.species_id": {
                                "$in": getattr(self.bot.data, f"list_{x}")
                            }
                        }
                    }
                )

        if "type" in flags and flags["type"]:
            all_species = [i for x in flags["type"] for i in self.bot.data.list_type(x)]

            aggregations.append(
                {"$match": {"pokemon.species_id": {"$in": all_species}}}
            )

        if "favorite" in flags and flags["favorite"]:
            aggregations.append({"$match": {"pokemon.favorite": True}})

        if "shiny" in flags and flags["shiny"]:
            aggregations.append({"$match": {"pokemon.shiny": True}})

        if "name" in flags and flags["name"] is not None:
            all_species = [
                i
                for x in flags["name"]
                for i in self.bot.data.find_all_matches(" ".join(x))
            ]

            aggregations.append(
                {"$match": {"pokemon.species_id": {"$in": all_species}}}
            )

        if "nickname" in flags and flags["nickname"] is not None:
            aggregations.append(
                {
                    "$match": {
                        "pokemon.nickname": {
                            "$regex": "("
                            + ")|(".join(" ".join(x) for x in flags["nickname"])
                            + ")",
                            "$options": "i",
                        }
                    }
                }
            )

        if "ends" in flags and flags["ends"] is not None:
            aggregations.append({"$match": {"ends": {"$lt": datetime.utcnow() + flags["ends"]}}})

        # Numerical flags

        for flag, expr in constants.FILTER_BY_NUMERICAL.items():
            for text in flags[flag] or []:
                ops = self.parse_numerical_flag(text)

                if ops is None:
                    raise commands.BadArgument(
                        f"Couldn't parse `--{flag} {' '.join(text)}`"
                    )

                if ops[0] == "<":
                    aggregations.extend(
                        [
                            {"$addFields": {flag: expr}},
                            {"$match": {flag: {"$lt": int(ops[1])}}},
                        ]
                    )
                elif ops[0] == "=":
                    aggregations.extend(
                        [
                            {"$addFields": {flag: expr}},
                            {"$match": {flag: {"$eq": int(ops[1])}}},
                        ]
                    )
                elif ops[0] == ">":
                    aggregations.extend(
                        [
                            {"$addFields": {flag: expr}},
                            {"$match": {flag: {"$gt": int(ops[1])}}},
                        ]
                    )

        if order_by is not None:
            s = order_by[-1]
            if order_by[-1] in "+-":
                order_by, asc = order_by[:-1], 1 if s == "+" else -1
            else:
                asc = -1 if order_by in ("iv", "level") else 1

            aggregations.extend(
                [
                    {"$addFields": {"sorting": constants.SORTING_FUNCTIONS[order_by]}},
                    {"$sort": {"sorting": asc, "idx": 1, "_id": 1}},
                ]
            )

        if "skip" in flags and flags["skip"] is not None:
            aggregations.append({"$skip": flags["skip"]})

        if "limit" in flags and flags["limit"] is not None:
            aggregations.append({"$limit": flags["limit"]})

        return aggregations

    @checks.has_started()
    @commands.command(aliases=("r",))
    async def release(
        self, ctx, args: commands.Greedy[converters.PokemonConverter]
    ):
        """Release pokémon from your collection."""

        if await self.bot.get_cog("Trading").is_in_trade(ctx.author):
            return await ctx.send("You can't do that in a trade!")

        member = await self.bot.mongo.fetch_member_info(ctx.author)
<<<<<<< HEAD
=======
        num = await self.bot.mongo.fetch_pokemon_count(ctx.author)

        converter = converters.PokemonConverter(accept_blank=False)
>>>>>>> bd410eff

        ids = set()
        mons = list()

        for pokemon in args:

            if pokemon is None:
                continue

            # can't release selected/fav

            if pokemon.id in ids:
                continue

            if member.selected_id == pokemon.id:
                await ctx.send(
                    f"{pokemon.idx}: You can't release your selected pokémon!"
                )
                continue

            if pokemon.favorite:
                await ctx.send(f"{pokemon.idx}: You can't release favorited pokémon!")
                continue

            ids.add(pokemon.id)
            mons.append(pokemon)

        # Confirmation msg

        if len(mons) == 0:
            return

        if len(args) == 1:
            await ctx.send(
                f"Are you sure you want to release your level {pokemon.level} {pokemon.species}. No. {pokemon.idx}? This action is irreversible! [y/N]"
            )
        else:
            embed = self.bot.Embed(color=0xF44336)
            embed.title = (
                f"Are you sure you want to release the following pokémon? [y/N]"
            )

            embed.description = "\n".join(
                f"Level {x.level} {x.species} ({x.idx})" for x in mons
            )

            await ctx.send(embed=embed)

        def check(m):
            return m.channel.id == ctx.channel.id and m.author.id == ctx.author.id

        try:
            msg = await self.bot.wait_for("message", timeout=30, check=check)

            if msg.content.lower() != "y":
                return await ctx.send("Aborted.")
        except asyncio.TimeoutError:
            return await ctx.send("Time's up. Aborted.")

        # confirmed, release

        await self.bot.mongo.db.pokemon.update_many(
            {"_id": {"$in": list(ids)}}, {"$set": {"owner_id": None}}
        )
        await ctx.send(f"You released {len(mons)} pokémon.")

    # Filter
    @flags.add_flag("page", nargs="?", type=int, default=1)
    @flags.add_flag("--shiny", action="store_true")
    @flags.add_flag("--alolan", action="store_true")
    @flags.add_flag("--mythical", action="store_true")
    @flags.add_flag("--legendary", action="store_true")
    @flags.add_flag("--ub", action="store_true")
    @flags.add_flag("--mega", action="store_true")
    @flags.add_flag("--name", "--n", nargs="+", action="append")
    @flags.add_flag("--nickname", nargs="+", action="append")
    @flags.add_flag("--type", type=str, action="append")

    # IV
    @flags.add_flag("--level", nargs="+", action="append")
    @flags.add_flag("--hpiv", nargs="+", action="append")
    @flags.add_flag("--atkiv", nargs="+", action="append")
    @flags.add_flag("--defiv", nargs="+", action="append")
    @flags.add_flag("--spatkiv", nargs="+", action="append")
    @flags.add_flag("--spdefiv", nargs="+", action="append")
    @flags.add_flag("--spdiv", nargs="+", action="append")
    @flags.add_flag("--iv", nargs="+", action="append")

    # Skip/limit
    @flags.add_flag("--skip", type=int)
    @flags.add_flag("--limit", type=int)

    # Release all
    @checks.has_started()
    @flags.command(aliases=("ra",))
    async def releaseall(self, ctx, **flags):
        """Mass release pokémon from your collection."""

        if await self.bot.get_cog("Trading").is_in_trade(ctx.author):
            return await ctx.send("You can't do that in a trade!")

        aggregations = await self.create_filter(flags, ctx)

        if aggregations is None:
            return

        member = await self.bot.mongo.fetch_member_info(ctx.author)

        aggregations.extend(
            [
                {"$match": {"_id": {"$not": {"$eq": member.selected_id}}}},
                {"$match": {"pokemon.favorite": {"$not": {"$eq": True}}}},
            ]
        )

        num = await self.bot.mongo.fetch_pokemon_count(
            ctx.author, aggregations=aggregations
        )

        if num == 0:
            return await ctx.send(
                "Found no pokémon matching this search (excluding favorited and selected pokémon)."
            )

        # confirm

        await ctx.send(
            f"Are you sure you want to release {num} pokémon? Favorited and selected pokémon won't be removed. Type `confirm release {num}` to confirm."
        )

        def check(m):
            return m.channel.id == ctx.channel.id and m.author.id == ctx.author.id

        try:
            msg = await self.bot.wait_for("message", timeout=30, check=check)

            if msg.content.lower() != f"confirm release {num}":
                return await ctx.send("Aborted.")

        except asyncio.TimeoutError:
            return await ctx.send("Time's up. Aborted.")

        # confirmed, release all

        await ctx.send(f"Releasing {num} pokémon, this might take a while...")

        pokemon = await self.bot.mongo.fetch_pokemon_list(
            ctx.author, 0, num, aggregations=aggregations
        )

        await self.bot.mongo.db.pokemon.update_many(
            {"_id": {"$in": [x["pokemon"]["_id"] for x in pokemon]}},
            {"$set": {"owner_id": None}},
        )

        await ctx.send(f"You have released {num} pokémon.")

    # Filter
    @flags.add_flag("page", nargs="?", type=int, default=1)
    @flags.add_flag("--shiny", action="store_true")
    @flags.add_flag("--alolan", action="store_true")
    @flags.add_flag("--mythical", action="store_true")
    @flags.add_flag("--legendary", action="store_true")
    @flags.add_flag("--ub", action="store_true")
    @flags.add_flag("--mega", action="store_true")
    @flags.add_flag("--favorite", action="store_true")
    @flags.add_flag("--name", "--n", nargs="+", action="append")
    @flags.add_flag("--nickname", nargs="+", action="append")
    @flags.add_flag("--type", type=str, action="append")

    # IV
    @flags.add_flag("--level", nargs="+", action="append")
    @flags.add_flag("--hpiv", nargs="+", action="append")
    @flags.add_flag("--atkiv", nargs="+", action="append")
    @flags.add_flag("--defiv", nargs="+", action="append")
    @flags.add_flag("--spatkiv", nargs="+", action="append")
    @flags.add_flag("--spdefiv", nargs="+", action="append")
    @flags.add_flag("--spdiv", nargs="+", action="append")
    @flags.add_flag("--iv", nargs="+", action="append")

    # Skip/limit
    @flags.add_flag("--skip", type=int)
    @flags.add_flag("--limit", type=int)

    # Pokemon
    @checks.has_started()
    @flags.command(aliases=("p",))
    async def pokemon(self, ctx, **flags):
        """View or filter the pokémon in your collection."""

        if flags["page"] < 1:
            return await ctx.send("Page must be positive!")

        member = await self.bot.mongo.fetch_member_info(ctx.author)

        aggregations = await self.create_filter(flags, ctx, order_by=member.order_by)

        if aggregations is None:
            return

        # Filter pokemon

        do_emojis = (
            ctx.guild is None
            or ctx.guild.me.permissions_in(ctx.channel).external_emojis
        )

        fixed_pokemon = False

        def padn(p, n):
            return " " * (len(str(n)) - len(str(p.idx))) + str(p.idx)

        num = await self.bot.mongo.fetch_pokemon_count(
            ctx.author, aggregations=aggregations
        )

        if num == 0:
            return await ctx.send("Found no pokémon matching this search.")

        async def get_page(pidx, clear):

            pgstart = pidx * 20
            pokemon = await self.bot.mongo.fetch_pokemon_list(
                ctx.author, pgstart, 20, aggregations=aggregations
            )

            pokemon = [
                self.bot.mongo.Pokemon.build_from_mongo(x["pokemon"]) for x in pokemon
            ]

            if len(pokemon) == 0:
                return await clear("There are no pokémon on this page!")

            maxn = max(x.idx for x in pokemon)

            page = [
                f"`{padn(p, maxn)}`　**{p:nif}**　•　Lvl. {p.level}　•　{p.iv_percentage * 100:.2f}%"
                for p in pokemon
            ]

            # Send embed

            embed = self.bot.Embed(color=0xF44336)
            embed.title = f"Your pokémon"
            embed.description = "\n".join(page)[:2048]

            embed.set_footer(
                text=f"Showing {pgstart + 1}–{min(pgstart + 20, num)} out of {num}. (Page {pidx+1} of {math.ceil(num / 20)})"
            )

            return embed

        paginator = pagination.Paginator(get_page, num_pages=math.ceil(num / 20))
        await paginator.send(self.bot, ctx, flags["page"] - 1)

    @flags.add_flag("page", nargs="*", type=str, default="1")
    @flags.add_flag("--caught", action="store_true")
    @flags.add_flag("--uncaught", action="store_true")
    @flags.add_flag("--legendary", action="store_true")
    @flags.add_flag("--mythical", action="store_true")
    @flags.add_flag("--orderd", action="store_true")
    @flags.add_flag("--ordera", action="store_true")
    @flags.add_flag("--ub", action="store_true")
    @flags.add_flag("--type", type=str)
    @checks.has_started()
    @flags.command(aliases=("d", "dex"))
    async def pokedex(self, ctx, **flags):
        """View your pokédex, or search for a pokémon species."""

        search_or_page = " ".join(flags["page"])

        if flags["orderd"] and flags["ordera"]:
            return await ctx.send(
                "You can use either --orderd or --ordera, but not both."
            )

        if flags["caught"] and flags["uncaught"]:
            return await ctx.send(
                "You can use either --caught or --uncaught, but not both."
            )

        if flags["mythical"] + flags["legendary"] + flags["ub"] > 1:
            return await ctx.send("You can't use more than one rarity flag!")

        if search_or_page is None:
            search_or_page = "1"

        if search_or_page.isdigit():
            pgstart = (int(search_or_page) - 1) * 20

            if pgstart >= 809 or pgstart < 0:
                return await ctx.send("There are no pokémon on this page.")

            num = await self.bot.mongo.fetch_pokedex_count(ctx.author)

            do_emojis = (
                ctx.guild is None
                or ctx.guild.me.permissions_in(ctx.channel).external_emojis
            )

            member = await self.bot.mongo.fetch_pokedex(ctx.author, 0, 810)
            pokedex = member.pokedex

            if not flags["uncaught"] and not flags["caught"]:
                for i in range(1, 810):
                    if str(i) not in pokedex:
                        pokedex[str(i)] = 0
            elif flags["uncaught"]:
                for i in range(1, 810):
                    if str(i) not in pokedex:
                        pokedex[str(i)] = 0
                    else:
                        del pokedex[str(i)]

            def include(key):
                if flags["legendary"] and key not in self.bot.data.list_legendary:
                    return False
                if flags["mythical"] and key not in self.bot.data.list_mythical:
                    return False
                if flags["ub"] and key not in self.bot.data.list_ub:
                    return False

                if flags["type"] and key not in self.bot.data.list_type(flags["type"]):
                    return False

                return True

            pokedex = {int(k): v for k, v in pokedex.items() if include(int(k))}

            if flags["ordera"]:
                pokedex = sorted(pokedex.items(), key=itemgetter(1))
            elif flags["orderd"]:
                pokedex = sorted(pokedex.items(), key=itemgetter(1), reverse=True)
            else:
                pokedex = sorted(pokedex.items(), key=itemgetter(0))

            async def get_page(pidx, clear):
                pgstart = (pidx) * 20
                pgend = min(pgstart + 20, len(pokedex))

                # Send embed

                embed = self.bot.Embed(color=0xF44336)
                embed.title = f"Your pokédex"
                embed.description = f"You've caught {num} out of 809 pokémon!"

                embed.set_footer(
                    text=f"Showing {pgstart + 1}–{pgend} out of {len(pokedex)}."
                )

                # embed.description = (
                #     f"You've caught {len(member.pokedex)} out of 809 pokémon!"
                # )

                for k, v in pokedex[pgstart:pgend]:
                    species = self.bot.data.species_by_number(k)

                    if do_emojis:
                        text = f"{self.bot.sprites.cross} Not caught yet!"
                    else:
                        text = "Not caught yet!"

                    if v > 0:
                        if do_emojis:
                            text = f"{self.bot.sprites.check} {v} caught!"
                        else:
                            text = f"{v} caught!"

                    if do_emojis:
                        emoji = self.bot.sprites.get(k) + " "
                    else:
                        emoji = ""

                    embed.add_field(
                        name=f"{emoji}{species.name} #{species.id}", value=text
                    )

                if pgend != 809:
                    embed.add_field(name="‎", value="‎")

                return embed

            paginator = pagination.Paginator(
                get_page, num_pages=math.ceil(len(pokedex) / 20)
            )
            await paginator.send(self.bot, ctx, int(search_or_page) - 1)

        else:
            shiny = False

            if search_or_page[0] in "Nn#" and search_or_page[1:].isdigit():
                species = self.bot.data.species_by_number(int(search_or_page[1:]))

            else:
                search = search_or_page

                if search_or_page.lower().startswith("shiny "):
                    shiny = True
                    search = search_or_page[6:]

                species = self.bot.data.species_by_name(search)
                if species is None:
                    return await ctx.send(
                        f"Could not find a pokemon matching `{search_or_page}`."
                    )

            member = await self.bot.mongo.fetch_pokedex(
                ctx.author, species.dex_number, species.dex_number + 1
            )

            embed = self.bot.Embed(color=0xF44336)
            embed.title = f"#{species.dex_number} — {species}"

            if species.description:
                embed.description = species.description.replace("\n", " ")

            if species.evolution_text:
                embed.add_field(
                    name="Evolution", value=species.evolution_text, inline=False
                )

            if shiny:
                embed.title = f"#{species.dex_number} — ✨ {species}"
                embed.set_image(url=species.shiny_image_url)
            else:
                embed.set_image(url=species.image_url)

            base_stats = (
                f"**HP:** {species.base_stats.hp}",
                f"**Attack:** {species.base_stats.atk}",
                f"**Defense:** {species.base_stats.defn}",
                f"**Sp. Atk:** {species.base_stats.satk}",
                f"**Sp. Def:** {species.base_stats.sdef}",
                f"**Speed:** {species.base_stats.spd}",
            )

            embed.add_field(
                name="Names",
                value="\n".join(f"{x} {y}" for x, y in species.names),
                inline=False,
            )
            embed.add_field(name="Base Stats", value="\n".join(base_stats))
            embed.add_field(
                name="Appearance",
                value=f"Height: {species.height} m\nWeight: {species.weight} kg",
            )
            embed.add_field(name="Types", value="\n".join(species.types))

            text = "You haven't caught this pokémon yet!"
            if str(species.dex_number) in member.pokedex:
                text = f"You've caught {member.pokedex[str(species.dex_number)]} of this pokémon!"

            embed.set_footer(text=text)

            await ctx.send(embed=embed)

    @checks.has_started()
    @commands.guild_only()
    @commands.command(rest_is_raw=True)
    async def evolve(self, ctx, *, pokemon: converters.PokemonConverter):
        """Evolve a pokémon if it has reached the target level."""

        if pokemon is None:
            return await ctx.send("Couldn't find that pokémon!")

        member = await self.bot.mongo.fetch_member_info(ctx.author)
        guild = await self.bot.mongo.fetch_guild(ctx.guild)

        if (evo := pokemon.get_next_evolution(guild.is_day)) is None:
            return await ctx.send("That pokémon can't be evolved!")

        embed = self.bot.Embed(color=0xF44336)
        embed.title = f"Congratulations {ctx.author.display_name}!"

        name = str(pokemon.species)

        if pokemon.nickname is not None:
            name += f' "{pokemon.nickname}"'

        embed.add_field(
            name=f"Your {name} is evolving!",
            value=f"Your {name} has turned into a {evo}!",
        )

        if pokemon.shiny:
            embed.set_thumbnail(url=evo.shiny_image_url)
        else:
            embed.set_thumbnail(url=evo.image_url)

        await self.bot.mongo.update_pokemon(
            pokemon,
            {"$set": {f"species_id": evo.id}},
        )

        self.bot.dispatch("evolve", ctx.author, pokemon, evo)

        await ctx.send(embed=embed)

    @checks.has_started()
    @commands.command(rest_is_raw=True)
    async def unmega(self, ctx, *, pokemon: converters.PokemonConverter):
        """Switch a pokémon back to its non-mega form."""

        if pokemon is None:
            return await ctx.send("Couldn't find that pokémon!")

        fr = self.bot.data.species_by_number(pokemon.species.dex_number)

        if pokemon.species not in (
            fr.mega,
            fr.mega_x,
            fr.mega_y,
        ):
            return await ctx.send("This pokémon is not in mega form!")

        member = await self.bot.mongo.fetch_member_info(ctx.author)

        await self.bot.mongo.update_pokemon(
            pokemon,
            {"$set": {f"species_id": fr.id}},
        )

        await ctx.send("Successfully switched back to normal form.")

    @commands.command(aliases=("f",))
    async def first(self, ctx):
        if ctx.author.id not in pagination.paginators:
            return await ctx.send("Couldn't find a previous message.")

        paginator = pagination.paginators[ctx.author.id]

        await paginator.send(self.bot, ctx, 0)

    @commands.command(aliases=("n", "forward"))
    async def next(self, ctx):
        if ctx.author.id not in pagination.paginators:
            return await ctx.send("Couldn't find a previous message.")

        paginator = pagination.paginators[ctx.author.id]

        if paginator.num_pages == 0:
            return

        pidx = paginator.last_page + 1
        pidx %= paginator.num_pages

        await paginator.send(self.bot, ctx, pidx)

    @commands.command(aliases=("prev", "back", "b"))
    async def previous(self, ctx):
        if ctx.author.id not in pagination.paginators:
            return await ctx.send("Couldn't find a previous message.")

        paginator = pagination.paginators[ctx.author.id]

        if paginator.num_pages == 0:
            return

        pidx = paginator.last_page - 1
        pidx %= paginator.num_pages

        await paginator.send(self.bot, ctx, pidx)

    @commands.command(aliases=("l",))
    async def last(self, ctx):
        if ctx.author.id not in pagination.paginators:
            return await ctx.send("Couldn't find a previous message.")

        paginator = pagination.paginators[ctx.author.id]
        await paginator.send(self.bot, ctx, paginator.num_pages - 1)

    @commands.command(aliases=("page", "g"))
    async def go(self, ctx, page: int):
        if ctx.author.id not in pagination.paginators:
            return await ctx.send("Couldn't find a previous message.")

        paginator = pagination.paginators[ctx.author.id]

        if paginator.num_pages == 0:
            return

        await paginator.send(self.bot, ctx, page % paginator.num_pages)


def setup(bot):
    bot.add_cog(Pokemon(bot))<|MERGE_RESOLUTION|>--- conflicted
+++ resolved
@@ -41,8 +41,7 @@
         await self.bot.mongo.db.pokemon.bulk_write(ops)
         await ctx.send("Successfully reindexed all your pokémon!")
 
-<<<<<<< HEAD
-    @commands.command(aliases=["nick"])
+    @commands.command(aliases=("nick",))
     async def nickname(
         self,
         ctx: commands.Context,
@@ -50,10 +49,6 @@
         *,
         nickname: str,
     ):
-=======
-    @commands.command(aliases=("nick",))
-    async def nickname(self, ctx, *, nickname: str):
->>>>>>> bd410eff
         """Change the nickname for your pokémon."""
 
         if pokemon is False:
@@ -367,12 +362,6 @@
             return await ctx.send("You can't do that in a trade!")
 
         member = await self.bot.mongo.fetch_member_info(ctx.author)
-<<<<<<< HEAD
-=======
-        num = await self.bot.mongo.fetch_pokemon_count(ctx.author)
-
-        converter = converters.PokemonConverter(accept_blank=False)
->>>>>>> bd410eff
 
         ids = set()
         mons = list()

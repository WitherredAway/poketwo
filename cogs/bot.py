--- conflicted
+++ resolved
@@ -91,13 +91,10 @@
             )
             if ctx.channel.permissions_for(botmember).send_messages:
                 await ctx.send(message)
-<<<<<<< HEAD
         elif isinstance(error, converters.PokemonConversionError):
             await ctx.send(error.original)
         elif isinstance(error, commands.MissingRequiredArgument):
             await ctx.send_help(ctx.command)
-=======
->>>>>>> bd410eff
         elif isinstance(
             error,
             (
@@ -117,11 +114,7 @@
             print("\n\n")
 
     @commands.Cog.listener()
-<<<<<<< HEAD
     async def on_error(self, ctx: commands.Context, error):
-=======
-    async def on_error(self, ctx, error):
->>>>>>> bd410eff
         if isinstance(error, discord.NotFound):
             return
         else:
